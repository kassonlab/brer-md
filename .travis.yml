--- conflicted
+++ resolved
@@ -50,43 +50,22 @@
 
 install:
   - ccache -s
-<<<<<<< HEAD
-  - ./ci_scripts/install_gromacs_2019.sh
+  - ./ci_scripts/install_gromacs_2020.sh
     #- if [ "${TRAVIS_BRANCH}" != "master" ] ; then ./ci_scripts/install_gromacs_devel.sh ; fi
-=======
-  - ./ci_scripts/install_gromacs_2020.sh
-  - if [ "${TRAVIS_BRANCH}" != "master" ] ; then ./ci_scripts/install_gromacs_devel.sh ; fi
->>>>>>> 92f6960e
 
 before_script:
   - ccache -s
-<<<<<<< HEAD
-  - pip install --upgrade pip setuptools
-  - pip install --upgrade packaging scikit-build
-  - pip install --no-cache-dir --upgrade --no-binary ":all:" --force-reinstall networkx mpi4py MarkupSafe
-  - pip install pytest numpy networkx sphinx sphinx_rtd_theme cmake
-=======
   - $PYTHON -m pip install --upgrade pip setuptools
   - $PYTHON -m pip install --upgrade packaging scikit-build
   - $PYTHON -m pip install --no-cache-dir --upgrade --no-binary ":all:" --force-reinstall mpi4py
   - $PYTHON -m pip install pytest numpy networkx sphinx
->>>>>>> 92f6960e
 
 script:
   - source $HOME/install/gromacs_2020/bin/GMXRC && $PYTHON -m pip install gmxapi
   - ./ci_scripts/sample_restraint.sh
-<<<<<<< HEAD
-    #- |
-    #if [ "${TRAVIS_BRANCH}" != master ] ; then
-    #  source $HOME/install/gromacs_devel/bin/GMXRC
-    #  ./ci_scripts/pygmx_devel.sh
-    #  ./ci_scripts/sample_restraint.sh
-    #fi
-=======
-  - |
-    if [ "${TRAVIS_BRANCH}" != master ] ; then
-      source $HOME/install/gromacs_devel/bin/GMXRC
-      $PYTHON -m pip install --upgrade --pre --force-reinstall gmxapi
-      ./ci_scripts/sample_restraint.sh
-    fi
->>>>>>> 92f6960e
+#  - |
+#    if [ "${TRAVIS_BRANCH}" != master ] ; then
+#      source $HOME/install/gromacs_devel/bin/GMXRC
+#      $PYTHON -m pip install --upgrade --pre --force-reinstall gmxapi
+#      ./ci_scripts/sample_restraint.sh
+#    fi