--- conflicted
+++ resolved
@@ -251,11 +251,7 @@
                 source = '{}/{}/convergence/state.cpt'.format(member_dir, current_iter)
                 if not os.path.exists(source):
                     self._logger.error(f'os.path.exists({source}) is False! Getting directory listing.')
-<<<<<<< HEAD
-                    self._logger.error(str(os.path.listdir(os.path.dirname(source))))
-=======
                     self._logger.error(str(os.listdir(os.path.dirname(source))))
->>>>>>> 2d0ba696
                     raise RuntimeError('Missing checkpoint file from convergence phase: {}'.format(source))
                 safe_copy(source, target)
 
@@ -300,12 +296,8 @@
         sites_to_name = {}
 
         # Build the gmxapi session.
-<<<<<<< HEAD
         tpr_list: Sequence[str] = self._tprs
-        md = gmx.workflow.from_tpr(tpr_list, append_output=False, **kwargs)
-=======
-        md = from_tpr(self.tpr, append_output=False, **kwargs)
->>>>>>> 2d0ba696
+        md = from_tpr(tpr_list, append_output=False, **kwargs)
         self.build_plugins(TrainingPluginConfig())
         for plugin in self.__plugins:
             plugin_name = plugin.name
@@ -314,13 +306,9 @@
                 if run_data_sites == plugin_name:
                     sites_to_name[plugin_name] = name
             md.add_dependency(plugin)
-<<<<<<< HEAD
-        context = gmx.context.ParallelArrayContext(md,
+        context = _context(md,
                                                    workdir_list=self.workdirs,
                                                    communicator=self._communicator)
-=======
-        context = _context(md, workdir_list=[workdir])
->>>>>>> 2d0ba696
 
         self._logger.info("=====TRAINING INFO======\n")
         self._logger.info(f'Working directory: {workdir}')
@@ -350,11 +338,7 @@
 
         self.__prep_input(kwargs.pop('tpr_file', None))
 
-<<<<<<< HEAD
-        md = gmx.workflow.from_tpr(self._tprs, append_output=False, **kwargs)
-=======
-        md = from_tpr(self.tpr, append_output=False, **kwargs)
->>>>>>> 2d0ba696
+        md = from_tpr(self._tprs, append_output=False, **kwargs)
         self.build_plugins(ConvergencePluginConfig())
         for plugin in self.__plugins:
             md.add_dependency(plugin)
@@ -363,13 +347,9 @@
         self._logger.info("=====CONVERGENCE INFO======\n")
         self._logger.info(f'Working directory: {workdir}')
 
-<<<<<<< HEAD
-        context = gmx.context.ParallelArrayContext(md,
+        context = _context(md,
                                                    workdir_list=self.workdirs,
                                                    communicator=self._communicator)
-=======
-        context = _context(md, workdir_list=[workdir])
->>>>>>> 2d0ba696
         with context as session:
             session.run()
 
@@ -397,11 +377,7 @@
         # production simulation (specified by the user).
         end_time = self.run_data.get('production_time') + self.run_data.get('start_time')
 
-<<<<<<< HEAD
-        md = gmx.workflow.from_tpr(tpr_list, end_time=end_time, append_output=False, **kwargs)
-=======
-        md = from_tpr(run_input, end_time=end_time, append_output=False, **kwargs)
->>>>>>> 2d0ba696
+        md = from_tpr(tpr_list, end_time=end_time, append_output=False, **kwargs)
 
         self.build_plugins(ProductionPluginConfig())
         for plugin in self.__plugins:
@@ -411,14 +387,10 @@
         self._logger.info("=====PRODUCTION INFO======\n")
         self._logger.info(f'Working directory: {workdir}')
 
-<<<<<<< HEAD
-        context = gmx.context.ParallelArrayContext(md,
+        context = _context(md,
                                                    workdir_list=self.workdirs,
                                                    communicator = self._communicator
                                                    )
-=======
-        context = _context(md, workdir_list=[workdir])
->>>>>>> 2d0ba696
         with context as session:
             session.run()
 
