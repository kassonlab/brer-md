"""Classes used to build gmxapi plugins for all phases of a BRER iteration Each
class corresponds to ONE restraint since gmxapi plugins each correspond to one
restraint."""

from abc import abstractmethod

try:
    from gmx.workflow import WorkElement
except (ImportError, ModuleNotFoundError):
    from gmx.workflow import WorkElement

from run_brer.metadata import MetaData


class PluginConfig(MetaData):
    """Abstract class used to build training, convergence, and production
    plugins."""

    def __init__(self):
        super().__init__('build_plugin')

    def scan_dictionary(self, dictionary):
        """Scans a dictionary and stores whatever parameters it needs for the
        build_plugin.

        Parameters
        ----------
        dictionary : dict
            a dictionary containing metadata, some of which may be needed for the run.
            The dictionary may contain *extra* data, i.e., this can be a superset of the
            needed plugin data.
        """

        for requirement in self.get_requirements():
            if requirement in dictionary.keys():
                self._metadata[requirement] = dictionary[requirement]

    def scan_metadata(self, data):
        """This scans a RunData or PairData obj and stores whatever parameters
        it needs for a run.

        Parameters
        ----------
        data :
            either type RunData or type PairData
        """
        self.scan_dictionary(data.get_as_dictionary())

    # def set_parameters(self, **kwargs):
    #     """

    #     Parameters
    #     ----------
    #     **kwargs :

    #     Returns
    #     -------

    #     """
    #     self.scan_dictionary(kwargs)

    @abstractmethod
    def build_plugin(self):
        """Abstract method for building a plugin.

        To be determined by the phase of the simulation (training,
        convergence, production)
        """
        pass


class TrainingPluginConfig(PluginConfig):
    def __init__(self):
        super().__init__()
        self.name = 'training'
        self.set_requirements(['sites', 'target', 'A', 'tau', 'tolerance', 'num_samples',
                               'logging_filename'])

    def build_plugin(self):
        """Builds training phase plugin for BRER simulations.

        Returns
        -------
        WorkElement
            a gmxapi WorkElement to be added to the workflow graph

        Raises
        ------
        KeyError
            if required parameters for building the plugin are missing.
        """

        if self.get_missing_keys():
            raise KeyError('Must define {}'.format(self.get_missing_keys()))
<<<<<<< HEAD
        potential = gmx.workflow.WorkElement(namespace="brer",
                                             operation="brer_restraint",
                                             depends=[],
                                             params=self.get_as_dictionary())
=======
        potential = WorkElement(
            namespace="brer",
            operation="brer_restraint",
            depends=[],
            params=self.get_as_dictionary())
>>>>>>> 2d0ba696
        potential.name = '{}'.format(self.get('sites'))
        return potential


class ConvergencePluginConfig(PluginConfig):
    def __init__(self):
        super().__init__()
        self.name = 'convergence'
        self.set_requirements(['sites', 'alpha', 'target', 'tolerance', 'sample_period', 'logging_filename'])

    def build_plugin(self):
        """Builds convergence phase plugin for BRER simulations.

        Returns
        -------
        WorkElement
            a gmxapi WorkElement to be added to the workflow graph

        Raises
        ------
        KeyError
            if required parameters for building the plugin are missing.
        """
        if self.get_missing_keys():
            raise KeyError('Must define {}'.format(self.get_missing_keys()))
<<<<<<< HEAD
        potential = gmx.workflow.WorkElement(namespace="brer",
                                             operation="linearstop_restraint",
                                             depends=[],
                                             params=self.get_as_dictionary())
=======
        potential = WorkElement(
            namespace="brer",
            operation="linearstop_restraint",
            depends=[],
            params=self.get_as_dictionary())
>>>>>>> 2d0ba696
        potential.name = '{}'.format(self.get('sites'))
        return potential


class ProductionPluginConfig(PluginConfig):
    def __init__(self):
        super().__init__()
        self.name = 'production'
        self.set_requirements(['sites', 'target', 'alpha', 'sample_period',
                               'logging_filename'])

    def build_plugin(self):
        """Builds production phase plugin for BRER simulations.

        Returns
        -------
        WorkElement
            a gmxapi WorkElement to be added to the workflow graph

        Raises
        ------
        KeyError
            if required parameters for building the plugin are missing.
        """
        if self.get_missing_keys():
            raise KeyError('Must define {}'.format(self.get_missing_keys()))
<<<<<<< HEAD
        potential = gmx.workflow.WorkElement(namespace="brer",
                                             operation="linear_restraint",
                                             depends=[],
                                             params=self.get_as_dictionary())
=======
        potential = WorkElement(
            namespace="brer",
            operation="linear_restraint",
            depends=[],
            params=self.get_as_dictionary())
>>>>>>> 2d0ba696
        potential.name = '{}'.format(self.get('sites'))
        return potential<|MERGE_RESOLUTION|>--- conflicted
+++ resolved
@@ -92,18 +92,11 @@
 
         if self.get_missing_keys():
             raise KeyError('Must define {}'.format(self.get_missing_keys()))
-<<<<<<< HEAD
-        potential = gmx.workflow.WorkElement(namespace="brer",
-                                             operation="brer_restraint",
-                                             depends=[],
-                                             params=self.get_as_dictionary())
-=======
         potential = WorkElement(
             namespace="brer",
             operation="brer_restraint",
             depends=[],
             params=self.get_as_dictionary())
->>>>>>> 2d0ba696
         potential.name = '{}'.format(self.get('sites'))
         return potential
 
@@ -129,18 +122,11 @@
         """
         if self.get_missing_keys():
             raise KeyError('Must define {}'.format(self.get_missing_keys()))
-<<<<<<< HEAD
-        potential = gmx.workflow.WorkElement(namespace="brer",
-                                             operation="linearstop_restraint",
-                                             depends=[],
-                                             params=self.get_as_dictionary())
-=======
         potential = WorkElement(
             namespace="brer",
             operation="linearstop_restraint",
             depends=[],
             params=self.get_as_dictionary())
->>>>>>> 2d0ba696
         potential.name = '{}'.format(self.get('sites'))
         return potential
 
@@ -167,17 +153,10 @@
         """
         if self.get_missing_keys():
             raise KeyError('Must define {}'.format(self.get_missing_keys()))
-<<<<<<< HEAD
-        potential = gmx.workflow.WorkElement(namespace="brer",
-                                             operation="linear_restraint",
-                                             depends=[],
-                                             params=self.get_as_dictionary())
-=======
         potential = WorkElement(
             namespace="brer",
             operation="linear_restraint",
             depends=[],
             params=self.get_as_dictionary())
->>>>>>> 2d0ba696
         potential.name = '{}'.format(self.get('sites'))
         return potential