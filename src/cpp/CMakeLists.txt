# Defines targets for the C++ restraints implemented here. These CMake targets are used by the
# unit tests and by the Python module target defined in ../pythonmodule/CMakeLists.txt

<<<<<<< HEAD
# Create a shared object library for a simple restraint.
add_library(linearpotential STATIC
            linearpotential.h
            linearpotential.cpp
            sessionresources.cpp)
set_target_properties(linearpotential PROPERTIES POSITION_INDEPENDENT_CODE ON)

target_include_directories(linearpotential PUBLIC
                           $<BUILD_INTERFACE:${CMAKE_CURRENT_SOURCE_DIR}>
                           $<INSTALL_INTERFACE:include>
                           )
# RPATH management
# don't skip the full RPATH for the build tree
set_target_properties(linearpotential PROPERTIES SKIP_BUILD_RPATH FALSE)

# (but later on when installing)
# If building with setuptools, CMake will not be performing the install
set_target_properties(linearpotential PROPERTIES BUILD_WITH_INSTALL_RPATH TRUE)

target_link_libraries(linearpotential PRIVATE Gromacs::gmxapi)

# Create a shared object library for a simple restraint.
add_library(linearstoppotential STATIC
            linearstoppotential.h
            linearstoppotential.cpp
            sessionresources.cpp)
set_target_properties(linearstoppotential PROPERTIES POSITION_INDEPENDENT_CODE ON)

target_include_directories(linearstoppotential PUBLIC
                           $<BUILD_INTERFACE:${CMAKE_CURRENT_SOURCE_DIR}>
                           $<INSTALL_INTERFACE:include>
                           )
# RPATH management
# don't skip the full RPATH for the build tree
set_target_properties(linearstoppotential PROPERTIES SKIP_BUILD_RPATH FALSE)

# (but later on when installing)
# If building with setuptools, CMake will not be performing the install
set_target_properties(linearstoppotential PROPERTIES BUILD_WITH_INSTALL_RPATH TRUE)

target_link_libraries(linearstoppotential PRIVATE Gromacs::gmxapi)

# Create a shared object library for a simple restraint.
add_library(brerpotential STATIC
            brerpotential.h
            brerpotential.cpp
            sessionresources.cpp)
set_target_properties(brerpotential PROPERTIES POSITION_INDEPENDENT_CODE ON)

target_include_directories(brerpotential PUBLIC
=======
# Create a shared object library for our restrained ensemble plugin.
add_library(gmxapi_extension_ensemblepotential STATIC
            ensemblepotential.h
            ensemblepotential.cpp
            sessionresources.cpp)
set_target_properties(gmxapi_extension_ensemblepotential PROPERTIES POSITION_INDEPENDENT_CODE ON)

target_include_directories(gmxapi_extension_ensemblepotential PUBLIC
>>>>>>> 92f6960e
                           $<BUILD_INTERFACE:${CMAKE_CURRENT_SOURCE_DIR}>
                           $<INSTALL_INTERFACE:include>
                           )
# RPATH management
# don't skip the full RPATH for the build tree
<<<<<<< HEAD
set_target_properties(brerpotential PROPERTIES SKIP_BUILD_RPATH FALSE)

# (but later on when installing)
# If building with setuptools, CMake will not be performing the install
set_target_properties(brerpotential PROPERTIES BUILD_WITH_INSTALL_RPATH TRUE)

target_link_libraries(brerpotential PRIVATE Gromacs::gmxapi)
=======
set_target_properties(gmxapi_extension_ensemblepotential PROPERTIES SKIP_BUILD_RPATH FALSE)

# (but later on when installing)
# If building with setuptools, CMake will not be performing the install
set_target_properties(gmxapi_extension_ensemblepotential PROPERTIES BUILD_WITH_INSTALL_RPATH TRUE)

target_link_libraries(gmxapi_extension_ensemblepotential PRIVATE Gromacs::gmxapi)
>>>>>>> 92f6960e
<|MERGE_RESOLUTION|>--- conflicted
+++ resolved
@@ -1,86 +1,65 @@
 # Defines targets for the C++ restraints implemented here. These CMake targets are used by the
 # unit tests and by the Python module target defined in ../pythonmodule/CMakeLists.txt
 
-<<<<<<< HEAD
-# Create a shared object library for a simple restraint.
-add_library(linearpotential STATIC
+# Create a static library (archive) target for a simple restraint.
+add_library(gmxapi_extension_linearpotential STATIC
             linearpotential.h
             linearpotential.cpp
             sessionresources.cpp)
-set_target_properties(linearpotential PROPERTIES POSITION_INDEPENDENT_CODE ON)
+set_target_properties(gmxapi_extension_linearpotential PROPERTIES POSITION_INDEPENDENT_CODE ON)
 
-target_include_directories(linearpotential PUBLIC
+target_include_directories(gmxapi_extension_linearpotential PUBLIC
                            $<BUILD_INTERFACE:${CMAKE_CURRENT_SOURCE_DIR}>
                            $<INSTALL_INTERFACE:include>
                            )
 # RPATH management
 # don't skip the full RPATH for the build tree
-set_target_properties(linearpotential PROPERTIES SKIP_BUILD_RPATH FALSE)
+set_target_properties(gmxapi_extension_linearpotential PROPERTIES SKIP_BUILD_RPATH FALSE)
 
 # (but later on when installing)
 # If building with setuptools, CMake will not be performing the install
-set_target_properties(linearpotential PROPERTIES BUILD_WITH_INSTALL_RPATH TRUE)
+set_target_properties(gmxapi_extension_linearpotential PROPERTIES BUILD_WITH_INSTALL_RPATH TRUE)
 
-target_link_libraries(linearpotential PRIVATE Gromacs::gmxapi)
+target_link_libraries(gmxapi_extension_linearpotential PRIVATE Gromacs::gmxapi)
 
-# Create a shared object library for a simple restraint.
-add_library(linearstoppotential STATIC
+# Create a static library (archive) target for another simple.
+add_library(gmxapi_extension_linearstoppotential STATIC
             linearstoppotential.h
             linearstoppotential.cpp
             sessionresources.cpp)
-set_target_properties(linearstoppotential PROPERTIES POSITION_INDEPENDENT_CODE ON)
+set_target_properties(gmxapi_extension_linearstoppotential PROPERTIES POSITION_INDEPENDENT_CODE ON)
 
-target_include_directories(linearstoppotential PUBLIC
+target_include_directories(gmxapi_extension_linearstoppotential PUBLIC
                            $<BUILD_INTERFACE:${CMAKE_CURRENT_SOURCE_DIR}>
                            $<INSTALL_INTERFACE:include>
                            )
 # RPATH management
 # don't skip the full RPATH for the build tree
-set_target_properties(linearstoppotential PROPERTIES SKIP_BUILD_RPATH FALSE)
+set_target_properties(gmxapi_extension_linearstoppotential PROPERTIES SKIP_BUILD_RPATH FALSE)
 
 # (but later on when installing)
 # If building with setuptools, CMake will not be performing the install
-set_target_properties(linearstoppotential PROPERTIES BUILD_WITH_INSTALL_RPATH TRUE)
+set_target_properties(gmxapi_extension_linearstoppotential PROPERTIES BUILD_WITH_INSTALL_RPATH TRUE)
 
-target_link_libraries(linearstoppotential PRIVATE Gromacs::gmxapi)
+target_link_libraries(gmxapi_extension_linearstoppotential PRIVATE Gromacs::gmxapi)
 
-# Create a shared object library for a simple restraint.
-add_library(brerpotential STATIC
+# Create a static library (archive) target for BRER.
+add_library(gmxapi_extension_brerpotential STATIC
             brerpotential.h
             brerpotential.cpp
             sessionresources.cpp)
-set_target_properties(brerpotential PROPERTIES POSITION_INDEPENDENT_CODE ON)
+set_target_properties(gmxapi_extension_brerpotential PROPERTIES POSITION_INDEPENDENT_CODE ON)
 
-target_include_directories(brerpotential PUBLIC
-=======
-# Create a shared object library for our restrained ensemble plugin.
-add_library(gmxapi_extension_ensemblepotential STATIC
-            ensemblepotential.h
-            ensemblepotential.cpp
-            sessionresources.cpp)
-set_target_properties(gmxapi_extension_ensemblepotential PROPERTIES POSITION_INDEPENDENT_CODE ON)
-
-target_include_directories(gmxapi_extension_ensemblepotential PUBLIC
->>>>>>> 92f6960e
+target_include_directories(gmxapi_extension_brerpotential PUBLIC
                            $<BUILD_INTERFACE:${CMAKE_CURRENT_SOURCE_DIR}>
                            $<INSTALL_INTERFACE:include>
                            )
 # RPATH management
 # don't skip the full RPATH for the build tree
-<<<<<<< HEAD
-set_target_properties(brerpotential PROPERTIES SKIP_BUILD_RPATH FALSE)
+set_target_properties(gmxapi_extension_brerpotential PROPERTIES SKIP_BUILD_RPATH FALSE)
 
 # (but later on when installing)
 # If building with setuptools, CMake will not be performing the install
-set_target_properties(brerpotential PROPERTIES BUILD_WITH_INSTALL_RPATH TRUE)
+set_target_properties(gmxapi_extension_brerpotential PROPERTIES BUILD_WITH_INSTALL_RPATH TRUE)
 
-target_link_libraries(brerpotential PRIVATE Gromacs::gmxapi)
-=======
-set_target_properties(gmxapi_extension_ensemblepotential PROPERTIES SKIP_BUILD_RPATH FALSE)
-
-# (but later on when installing)
-# If building with setuptools, CMake will not be performing the install
-set_target_properties(gmxapi_extension_ensemblepotential PROPERTIES BUILD_WITH_INSTALL_RPATH TRUE)
-
-target_link_libraries(gmxapi_extension_ensemblepotential PRIVATE Gromacs::gmxapi)
->>>>>>> 92f6960e
+target_link_libraries(gmxapi_extension_brerpotential PRIVATE Gromacs::gmxapi)